--- conflicted
+++ resolved
@@ -131,30 +131,7 @@
 
         getOutputChannel().appendLine(`Compiling using: ${command} ${args.join(' ')}`);
 
-<<<<<<< HEAD
-        const checkStdErr = async (process: ChildProcess) => {
-            let stderr = "";
-            for await (let chunk of process.stderr!) {
-                stderr += chunk;
-            }
-            if (stderr.length > 0) {
-                getOutputChannel().appendLine(stderr);
-                getOutputChannel().show();
-            }
-
-            try {
-                if (await onExit(process)) return false;
-            } catch (e) {
-                return false;
-            }
-
-            return true;
-        };
-
         let commandOptions: SpawnOptionsWithStdioTuple<StdioNull, StdioPipe, StdioPipe> = { stdio: ['ignore', 'pipe', 'pipe'], shell: true }
-=======
-        let commandOptions: SpawnOptionsWithStdioTuple<StdioNull, StdioPipe, StdioPipe> = { stdio: ['ignore', 'pipe', 'pipe'] }
->>>>>>> d0752083
         if (existsSync(ccommand.directory)) {
             commandOptions.cwd = ccommand.directory;
         }
@@ -389,7 +366,7 @@
     let i = 0;
     let strStart = 0;
     for (let ch of str) {
-        if(ch === '\\') {
+        if (ch === '\\') {
             // Catch the escape char in the first place!
             // Either the last char was the escape char
             // then reset or the last char was not the
@@ -397,11 +374,11 @@
             // next char.
             shouldEscape = !shouldEscape;
         } else {
-            switch(ch) {
+            switch (ch) {
                 case '\'':
                 case '\"': {
-                    if(!shouldEscape) {
-                        if(quoteChar === ch) {
+                    if (!shouldEscape) {
+                        if (quoteChar === ch) {
                             quoteChar = undefined;
                         } else {
                             quoteChar = ch;
