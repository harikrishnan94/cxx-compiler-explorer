import { workspace, Uri, OutputChannel, window, FileSystemWatcher, Disposable, ProgressLocation, CancellationToken, CancellationTokenSource } from "vscode";
import * as Path from "path";
import { AsmProvider } from "./provider";
import { SpawnOptionsWithStdioTuple, StdioPipe, StdioNull, ChildProcess, spawn } from 'child_process';
import { TextDecoder } from "util";
import { existsSync } from "fs";
import { splitLines } from "./utils";

interface CompileCommand {
    directory: string,
    command: string,
    file: string,
    arguments: string[]
}

const cxxfiltExe = 'c++filt';

export class CompilationDatabase implements Disposable {
    private compileCancellationTokenSource?: CancellationTokenSource = undefined;
    private compileCommandsFile: Uri;
    private commands: Map<string, CompileCommand>;
    private watcher: FileSystemWatcher;

    private static compdbs: Map<Uri, CompilationDatabase> = new Map();

    constructor(compileCommandsFile: Uri, commands: Map<string, CompileCommand>) {
        this.compileCommandsFile = compileCommandsFile;
        this.commands = commands;
        this.watcher = workspace.createFileSystemWatcher(this.compileCommandsFile.path);

        const load = async () => {
            this.commands = await CompilationDatabase.load(this.compileCommandsFile);
        };
        this.watcher.onDidChange(async () => await load());
        this.watcher.onDidDelete(() => {
            CompilationDatabase.compdbs.get(this.compileCommandsFile)?.dispose();
            CompilationDatabase.compdbs.delete(this.compileCommandsFile);
        });
    }

    static async for(srcUri: Uri): Promise<CompilationDatabase> {
        const buildDirectory = resolvePath(workspace.getConfiguration('compilerexplorer')
            .get<string>('compilationDirectory', '${workspaceFolder}'), srcUri);
        const compileCommandsFile = Uri.joinPath(Uri.parse(buildDirectory), 'compile_commands.json');

        let compdb = CompilationDatabase.compdbs.get(compileCommandsFile);
        if (compdb) return compdb;

        const commands = await CompilationDatabase.load(compileCommandsFile);

        compdb = new CompilationDatabase(compileCommandsFile, commands);
        this.compdbs.set(compileCommandsFile, compdb);

        return compdb;
    }

    get(srcUri: Uri): CompileCommand | undefined {
        return this.commands.get(srcUri.fsPath);
    }

    async compile(src: Uri, customCommand: string[]): Promise<string> {
        const ccommand = this.get(src);
        if (!ccommand) throw new Error("cannot find compilation command");

        // cancel possible previous compilation
        this.compileCancellationTokenSource?.cancel();

        const ctokSource = new CancellationTokenSource();
        this.compileCancellationTokenSource = ctokSource;

        try {
            const start = new Date().getTime();

            const progressOption = {
                location: ProgressLocation.Notification,
                title: "C++ Compiler Explorer",
                cancellable: true
            };

            const asm = await window.withProgress(progressOption,
                async (progress, ctok) => {
                    progress.report({ message: "Compilation in progress" });
<<<<<<< HEAD

                    ctok.onCancellationRequested(() => ctokSource.cancel());

                    return await this.runCompiler(ctokSource.token, ccommand, customCommand);
                });

            const elapsed = (new Date().getTime() - start) / 1000;
            getOutputChannel().appendLine(`Compilation succeeded: ${asm.length} bytes, ${elapsed} s`);

=======
                    ctok.onCancellationRequested(() => ctokSource.cancel());
                    return await this.runCompiler(ctokSource.token, ccommand, customCommand);
                });
            const elapsed = (new Date().getTime() - start) / 1000;
            getOutputChannel().appendLine(`Compilation succeeded: ${asm.length} bytes, ${elapsed} s`);
>>>>>>> 8ddda23a
            return asm;
        } finally {
            this.compileCancellationTokenSource = undefined;
        }
    }

    static disposable(): Disposable {
        return new Disposable(() => {
            for (let compdb of this.compdbs) {
                compdb[1].dispose();
            }
        });
    }

    private static async load(compileCommandsFile: Uri): Promise<Map<string, CompileCommand>> {
        getOutputChannel().appendLine(`Loading Compilation Database from: ${compileCommandsFile.toString()}`);

        const compileCommands = new TextDecoder().decode(await workspace.fs.readFile(compileCommandsFile));
        const commands: CompileCommand[] = JSON.parse(compileCommands);
        CompilationDatabase.preprocess(commands);

        let ccommands = new Map<string, CompileCommand>();
        for (let command of commands) {
            ccommands.set(command.file, command);
        }

        return ccommands;
    }

    private static preprocess(commands: CompileCommand[]) {
        for (let ccommand of commands) {
            ccommand.arguments = constructCompileCommand(ccommand.command, ccommand.arguments);
            ccommand.arguments = ccommand.arguments.filter((arg) => arg != ccommand.file);
            ccommand.command = "";
        }
    }

    private async runCompiler(ctok: CancellationToken, ccommand: CompileCommand, customCommand: string[]): Promise<string> {
        const compileArguments = customCommand.length != 0 ? customCommand : ccommand.arguments;
        const cxxfiltExe = getCxxFiltExe(compileArguments[0]);
        const command = compileArguments[0];
        const args = [...compileArguments.slice(1), ccommand.file, '-g', '-S', '-o', '-'];

        getOutputChannel().appendLine(`Compiling using: ${command} ${args.join(' ')}`);

        const checkStdErr = async (process: ChildProcess) => {
            let stderr = "";
            for await (let chunk of process.stderr!) {
                stderr += chunk;
            }
            if (stderr.length > 0) {
                getOutputChannel().appendLine(stderr);
                getOutputChannel().show();
            }

            try {
                if (await onExit(process)) return false;
            } catch (e) {
                return false;
            }

            return true;
        };

        let commandOptions: SpawnOptionsWithStdioTuple<StdioNull, StdioPipe, StdioPipe> = { stdio: ['ignore', 'pipe', 'pipe'] }
        if(existsSync(ccommand.directory)) {
            commandOptions.cwd = ccommand.directory;
        }
        const cxx = spawn(command, args, commandOptions);
        const cxxfilt = spawn(cxxfiltExe, [], { stdio: ['pipe', 'pipe', 'pipe'] });

        try {
            cxxfilt.stdin.cork();
            for await (let chunk of cxx.stdout!) {
                if (ctok.isCancellationRequested) throw new Error("operation cancelled");
                cxxfilt.stdin.write(chunk);
            }
            cxxfilt.stdin.uncork();
            cxxfilt.stdin.end();

            if (!await checkStdErr(cxx)) throw new Error("compilation failed");

            let asm = ""
            for await (let chunk of cxxfilt.stdout!) {
                if (ctok.isCancellationRequested) throw new Error("operation cancelled");
                asm += chunk;
            }
            if (!await checkStdErr(cxxfilt)) throw new Error("compilation failed");

            return splitLines(asm).filter((line) => {
                line = line.trimStart();
                return !line.startsWith('#') && !line.startsWith(';')
            }).join('\n');
        } catch (e) {
            cxx.kill();
            cxxfilt.kill();
            throw e;
        }
    }

    dispose() {
        this.compileCancellationTokenSource?.cancel();
        this.compileCancellationTokenSource?.dispose();
        this.commands.clear();
        this.watcher.dispose();
    }
}

export function constructCompileCommand(command: string, args: string[]): string[] {
    if (command.length > 0) args = splitWhitespace(command);

    let isOutfile = false;
    args = args.filter(arg => {
        if (!isOutfile) {
            isOutfile = arg === "-o";
            return isOutfile ? false : arg !== "-c" && arg !== "-g";
        } else {
            isOutfile = false;
            return false;
        }
    });

    return args;
}

export function getAsmUri(srcUri: Uri): Uri {
    // by default just replace file extension with '.S'
    const asmUri = srcUri.with({
        scheme: AsmProvider.scheme,
        path: pathWithoutExtension(srcUri.path) + ".S",
    });

    return asmUri;
}

/**
 * Remove extension from provided path.
 */
function pathWithoutExtension(path: string): string {
    return path.slice(0, path.lastIndexOf(".")) || path;
}

// Resolve path with almost all variable substitution that supported in
// Debugging and Task configuration files
function resolvePath(path: string, srcUri: Uri): string {
    const workspacePath = workspace.getWorkspaceFolder(srcUri)?.uri.fsPath!;

    const variables: Record<string, string> = {
        // the path of the folder opened in VS Code
        workspaceFolder: workspacePath,
        // the name of the folder opened in VS Code without any slashes (/)
        workspaceFolderBasename: Path.parse(workspacePath).name,
        // the current opened file
        file: path,
        // the current opened file's workspace folder
        fileWorkspaceFolder:
            workspace.getWorkspaceFolder(Uri.file(path))?.uri.fsPath || "",
        // the current opened file relative to workspaceFolder
        relativeFile: Path.relative(workspacePath, path),
        // the character used by the operating system to separate components in file paths
        pathSeparator: Path.sep,
    };

    const variablesRe = /\$\{(.*?)\}/g;
    const resolvedPath = path.replace(
        variablesRe,
        (match: string, varName: string) => {
            const value = variables[varName];
            if (value !== undefined) {
                return value;
            } else {
                // leave original (unsubstituted) value if there is no such variable
                return match;
            }
        }
    );

    // normalize a path, reducing '..' and '.' parts
    return Path.normalize(resolvedPath);
}

let outputChannel: OutputChannel | undefined = undefined;
export function getOutputChannel(): OutputChannel {
    if (outputChannel === undefined)
        outputChannel = window.createOutputChannel("C/C++ Compiler Explorer", "shellscript");
    return outputChannel;
}

function getCxxFiltExe(compExe: string): string {
    let parsed = Path.parse(compExe)
    parsed.name = parsed.name.replace('clang++', cxxfiltExe)
        .replace('clang', cxxfiltExe)
        .replace('g++', cxxfiltExe)
        .replace('gcc', cxxfiltExe);

    const cxxfilt = Path.join(parsed.dir, parsed.name, parsed.ext);
    if (!existsSync(cxxfilt)) return cxxfiltExe;

    return cxxfilt;
}

async function onExit(childProcess: ChildProcess): Promise<number> {
    return new Promise((resolve, reject) => {
        childProcess.once('exit', (code: number, signal: string) => {
            resolve(code);
        });
        childProcess.once('error', (err: Error) => {
            reject(err);
        });
    });
}

function splitWhitespace(str: string): string[] {
    let quoteChar: string | undefined = undefined;
    let shouldEscape = false;
    let strs: string[] = [];

    let i = 0;
    let strStart = 0;
    for (let ch of str) {
        switch (ch) {
            case '\\':
                shouldEscape = !shouldEscape;
                break;

            case '\'':
                if (!shouldEscape) {
                    if (quoteChar == '\'') quoteChar = undefined;
                    else quoteChar = '\'';
                }
                break;
            case '"':
                if (!shouldEscape) {
                    if (quoteChar == '"') quoteChar = undefined;
                    else quoteChar = '"';
                }
                break;

            case ' ':
                if (!quoteChar) {
                    const slice = str.slice(strStart, i);
                    if (slice.length > 0) strs.push(slice);
                    strStart = i + 1;
                }

            default:
                break;
        }

        i++;
    }

    const slice = str.slice(strStart, i);
    if (slice.length > 0) strs.push(slice);

    return strs;
}<|MERGE_RESOLUTION|>--- conflicted
+++ resolved
@@ -80,23 +80,11 @@
             const asm = await window.withProgress(progressOption,
                 async (progress, ctok) => {
                     progress.report({ message: "Compilation in progress" });
-<<<<<<< HEAD
-
-                    ctok.onCancellationRequested(() => ctokSource.cancel());
-
-                    return await this.runCompiler(ctokSource.token, ccommand, customCommand);
-                });
-
-            const elapsed = (new Date().getTime() - start) / 1000;
-            getOutputChannel().appendLine(`Compilation succeeded: ${asm.length} bytes, ${elapsed} s`);
-
-=======
                     ctok.onCancellationRequested(() => ctokSource.cancel());
                     return await this.runCompiler(ctokSource.token, ccommand, customCommand);
                 });
             const elapsed = (new Date().getTime() - start) / 1000;
             getOutputChannel().appendLine(`Compilation succeeded: ${asm.length} bytes, ${elapsed} s`);
->>>>>>> 8ddda23a
             return asm;
         } finally {
             this.compileCancellationTokenSource = undefined;
@@ -162,7 +150,7 @@
         };
 
         let commandOptions: SpawnOptionsWithStdioTuple<StdioNull, StdioPipe, StdioPipe> = { stdio: ['ignore', 'pipe', 'pipe'] }
-        if(existsSync(ccommand.directory)) {
+        if (existsSync(ccommand.directory)) {
             commandOptions.cwd = ccommand.directory;
         }
         const cxx = spawn(command, args, commandOptions);
