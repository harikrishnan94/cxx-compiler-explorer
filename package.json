{
    "name": "cxx-compiler-explorer",
    "displayName": "C/C++ Compiler explorer",
    "description": "Show Disassembly output to source relations",
    "publisher": "harikrishnan94",
<<<<<<< HEAD
    "version": "0.3.1",
=======
    "icon": "icons/asm.png",
    "version": "0.3.0",
>>>>>>> ff9fde2d
    "author": {
        "email": "harikrishnan.prabakaran@gmail.com",
        "name": "Harikrishnan Prabakaran"
    },
    "repository": {
        "type": "git",
        "url": "https://github.com/harikrishnan94/cxx-compiler-explorer.git"
    },
    "engines": {
        "vscode": "^1.69.0"
    },
    "categories": [
        "Visualization",
        "Programming Languages"
    ],
    "activationEvents": [
        "onCommand:compilerexplorer.disassOutput",
        "onCommand:compilerexplorer.disassOutputWithExtraArgs"
    ],
    "main": "./dist/extension.js",
    "contributes": {
        "commands": [
            {
                "command": "compilerexplorer.disassOutput",
                "title": "C++ Compiler Explorer: Disassemble file"
            },
            {
                "command": "compilerexplorer.disassOutputWithExtraArgs",
                "title": "C++ Compiler Explorer: Disassemble file with extra args"
            }
        ],
        "configuration": [
            {
                "title": "C++ Compiler Explorer",
                "properties": {
                    "compilerexplorer.compilationDirectory": {
                        "type": "string",
                        "default": "${workspaceFolder}",
                        "description": "Location of compile_commands.json file",
                        "scope": "resource"
                    },
                    "compilerexplorer.dimUnusedSourceLines": {
                        "type": "boolean",
                        "default": true,
                        "description": "Dim the lines that was thrown away by compiler",
                        "scope": "resource"
                    }
                }
            }
        ]
    },
    "scripts": {
        "vscode:prepublish": "yarn run package",
        "compile": "webpack",
        "watch": "webpack --watch",
        "package": "webpack --mode production --devtool hidden-source-map",
        "compile-tests": "tsc -p . --outDir out",
        "watch-tests": "tsc -p . -w --outDir out",
        "pretest": "yarn run compile-tests && yarn run compile && yarn run lint",
        "lint": "eslint src --ext ts",
        "test": "node ./out/test/runTest.js"
    },
    "devDependencies": {
        "@types/glob": "^7.2.0",
        "@types/mocha": "^9.1.1",
        "@types/node": "16.x",
        "@types/vscode": "^1.69.0",
        "@typescript-eslint/eslint-plugin": "^5.30.0",
        "@typescript-eslint/parser": "^5.30.0",
        "@vscode/test-electron": "^2.1.5",
        "eslint": "^8.18.0",
        "glob": "^8.0.3",
        "mocha": "^10.0.0",
        "ts-loader": "^9.3.1",
        "typescript": "^4.7.4",
        "webpack": "^5.73.0",
        "webpack-cli": "^4.10.0"
    }
}<|MERGE_RESOLUTION|>--- conflicted
+++ resolved
@@ -3,12 +3,8 @@
     "displayName": "C/C++ Compiler explorer",
     "description": "Show Disassembly output to source relations",
     "publisher": "harikrishnan94",
-<<<<<<< HEAD
+    "icon": "icons/asm.png",
     "version": "0.3.1",
-=======
-    "icon": "icons/asm.png",
-    "version": "0.3.0",
->>>>>>> ff9fde2d
     "author": {
         "email": "harikrishnan.prabakaran@gmail.com",
         "name": "Harikrishnan Prabakaran"
